'use strict';

/* globals module */

module.exports = function(grunt) {
  // configure project
  grunt.initConfig({
    // make node configurations available
    pkg: grunt.file.readJSON('package.json'),

    csslint: {
      options: {
        csslintrc: 'build/.csslintrc'
      },
      strict: {
        options: {
          import: 2
        },
        src: ['src/**/*.css'
        ]
      },
      lax: {
        options: {
          import: false
        },
        src: ['src/**/*.css'
        ]
      }
    },

    htmlhint: {
      html1: {
<<<<<<< HEAD
        src: ['src/**/index.html'
=======
        src: [
          'src/app_engine/**/*.html'
>>>>>>> 928e1bfd
        ]
      }
    },

    jscs: {
      src: 'src/**/*.js',
      options: {
        preset: 'google', // as per Google style guide – could use '.jscsrc' instead
        requireCurlyBraces: ['if']
      }
    },

    jshint: {
      options: {
        jshintrc: 'build/.jshintrc'
      },
      // files to validate
      // can choose more than one name + array of paths
      // usage with this name: grunt jshint:files
      files: ['src/**/*.js']
    },

    shell: {
      runPythonTests: {
        command: './build/run_python_tests.sh'
      },
      buildVersion: {
        command: './build/build_version_file.sh',
        options: {
          stdout: true,
          stderr: true
        }
      },
      buildAppEnginePackage: {
        command: './build/build_app_engine_package.sh',
        options: {
          stdout: true,
          stderr: true
        }
      }
    },

    'grunt-chrome-build' : {
      apprtc: {
        options: {
          buildDir: 'out/chrome_app',
          zipFile: 'out/chrome_app/apprtc.zip',
          // If values for chromeBinary and keyFile are not provided, the packaging
          // step will be skipped.
          // chromeBinary should be set to the Chrome executable on your system.
          chromeBinary: null,
          // keyFile should be set to the key you want to use to create the crx package
          keyFile: null,
          appwindowHtmlSrc: 'src/web_app/html/index.html',
          appwindowHtmlDest: 'out/chrome_app/appwindow.html'
        },
        files: [
          {
            expand: true,
            cwd: 'src/web_app/chrome_app',
            src: [
              'manifest.json'
            ],
            dest: 'out/chrome_app/'
          },
          {
            expand: true,
            cwd: 'out/app_engine',
            src: [
              '**/*.js',
              '**/*.css',
              '**/images/apprtc*.png',
              '!**/*.pem'
            ],
            dest: 'out/chrome_app/'
          },
          {
            expand: true,
            cwd: 'src/web_app',
            src: [
              'js/background.js',
              'js/appwindow.js',
              '!**/*.pem'
            ],
            dest: 'out/chrome_app/'
          }
        ],
      }
    },

    jstdPhantom: {
      options: {
        useLatest : true,
        port: 9876,
      },
      files: [
        'build/js_test_driver.conf',
      ]},

    closurecompiler: {
      debug: {
        files: {
          // Destination: [source files]
          'out/app_engine/js/apprtc.debug.js': [
            'src/web_app/js/adapter.js',
            'src/web_app/js/appcontroller.js',
            'src/web_app/js/call.js',
            'src/web_app/js/infobox.js',
            'src/web_app/js/peerconnectionclient.js',
            'src/web_app/js/roomselection.js',
            'src/web_app/js/sdputils.js',
            'src/web_app/js/signalingchannel.js',
            'src/web_app/js/stats.js',
            'src/web_app/js/storage.js',
            'src/web_app/js/util.js',
          ]
        },
        options: {
          'compilation_level': 'WHITESPACE_ONLY',
          'language_in': 'ECMASCRIPT5',
          'formatting': 'PRETTY_PRINT'
        },
      },
    },
  });

  // enable plugins
  grunt.loadNpmTasks('grunt-contrib-csslint');
  grunt.loadNpmTasks('grunt-htmlhint');
  grunt.loadNpmTasks('grunt-jscs');
  grunt.loadNpmTasks('grunt-contrib-jshint');
  grunt.loadNpmTasks('grunt-shell');
  grunt.loadNpmTasks('grunt-jstestdriver-phantomjs');
  grunt.loadNpmTasks('grunt-closurecompiler');
  grunt.loadTasks('build/grunt-chrome-build');

  // set default tasks to run when grunt is called without parameters
  grunt.registerTask('default', ['csslint', 'htmlhint', 'jscs', 'jshint',
                                 'shell:buildVersion', 'runPythonTests', 'jstests']);
  grunt.registerTask('runPythonTests', ['shell:buildAppEnginePackage', 'shell:runPythonTests']);
  grunt.registerTask('jstests', ['closurecompiler:debug', 'jstdPhantom']);
  grunt.registerTask('build', ['closurecompiler:debug', 'shell:buildVersion', 'shell:buildAppEnginePackage', 'grunt-chrome-build']);
  // also possible to call JavaScript directly in registerTask()
  // or to call external tasks with grunt.loadTasks()
};<|MERGE_RESOLUTION|>--- conflicted
+++ resolved
@@ -30,12 +30,8 @@
 
     htmlhint: {
       html1: {
-<<<<<<< HEAD
-        src: ['src/**/index.html'
-=======
         src: [
-          'src/app_engine/**/*.html'
->>>>>>> 928e1bfd
+          'src/**/*_template.html'
         ]
       }
     },
@@ -89,7 +85,7 @@
           chromeBinary: null,
           // keyFile should be set to the key you want to use to create the crx package
           keyFile: null,
-          appwindowHtmlSrc: 'src/web_app/html/index.html',
+          appwindowHtmlSrc: 'src/web_app/html/index_template.html',
           appwindowHtmlDest: 'out/chrome_app/appwindow.html'
         },
         files: [
