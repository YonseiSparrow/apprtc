--- conflicted
+++ resolved
@@ -19,14 +19,8 @@
 cp -r $SRC_DIR/third_party $DEST_DIR/
 
 # The HTML template files must be put in the app_engine root.
-mv $DEST_DIR/html/index.html $DEST_DIR
-mv $DEST_DIR/html/full.html $DEST_DIR
+mv $DEST_DIR/html/*_template.html $DEST_DIR
 
-# Copy the python, .yaml, and html template files.
-<<<<<<< HEAD
-find $SRC_DIR/app_engine -regex ".*\.\(py\|yaml\)" -not -name '*test.py*' | xargs cp --target-directory=$DEST_DIR
-=======
+# Copy the python, .yaml files.
 find $SRC_DIR/app_engine -iname "*.py" -not -iname '*test*.py*' | xargs -I {} cp {} $DEST_DIR/
-find $SRC_DIR/app_engine -iname "*.yaml" | xargs -I {} cp {} $DEST_DIR/
-find $SRC_DIR/app_engine -iname "*.html" | xargs -I {} cp {} $DEST_DIR/
->>>>>>> 928e1bfd
+find $SRC_DIR/app_engine -iname "*.yaml" | xargs -I {} cp {} $DEST_DIR/