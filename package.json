{
  "name": "apprtc",
  "version": "1.0.0",
  "description": "Project checking for AppRTC repo",
  "license": "BSD-3-Clause",
  "main": "Gruntfile.js",
  "repository": {
    "type": "git",
    "url": "https://github.com/webrtc/apprtc.git"
  },
  "scripts": {
    "test": "grunt --verbose"
  },
  "devDependencies": {
    "grunt": "^0.4.0",
    "grunt-cli": ">=0.1.9",
    "grunt-closurecompiler": ">=0.0.21",
    "grunt-contrib-compress": "^0.13.0",
    "grunt-contrib-csslint": ">=0.3.1",
    "grunt-contrib-jshint": ">=0.10.0",
    "grunt-htmlhint": ">=0.9.12",
    "grunt-jinja": ">=0.3.0",
    "grunt-jscs": ">=0.8.1",
    "grunt-jstestdriver-phantomjs": ">=0.0.7",
<<<<<<< HEAD
    "grunt-shell": ">=1.1.1",
    "webrtc-adapter-test": ">=0.2.5"
=======
    "grunt-shell": "^1.1.1",
    "webrtc-adapter": "^1.0.6"
>>>>>>> 4a843997
  }
}<|MERGE_RESOLUTION|>--- conflicted
+++ resolved
@@ -22,12 +22,7 @@
     "grunt-jinja": ">=0.3.0",
     "grunt-jscs": ">=0.8.1",
     "grunt-jstestdriver-phantomjs": ">=0.0.7",
-<<<<<<< HEAD
-    "grunt-shell": ">=1.1.1",
-    "webrtc-adapter-test": ">=0.2.5"
-=======
     "grunt-shell": "^1.1.1",
     "webrtc-adapter": "^1.0.6"
->>>>>>> 4a843997
   }
 }