{
  "name": "apprtc",
  "version": "1.0.0",
  "description": "Project checking for AppRTC repo",
  "license": "BSD-3-Clause",
  "main": "Gruntfile.js",
  "repository": {
    "type": "git",
    "url": "https://github.com/webrtc/apprtc.git"
  },
  "scripts": {
    "test": "grunt --verbose"
  },
  "devDependencies": {
    "grunt": "^0.4.0",
    "grunt-cli": ">=0.1.9",
    "grunt-closurecompiler": ">=0.0.21",
    "grunt-contrib-compress": "^0.13.0",
    "grunt-contrib-csslint": ">=0.3.1",
    "grunt-contrib-jshint": ">=0.10.0",
    "grunt-htmlhint": ">=0.9.12",
    "grunt-jinja": ">=0.3.0",
    "grunt-jscs": ">=0.8.1",
    "grunt-jstestdriver-phantomjs": ">=0.0.7",
    "grunt-shell": "^1.1.1",
<<<<<<< HEAD
    "socket.io-client": "^1.2.0",
    "webrtc-adapter-test": "^0.2.5"
=======
    "webrtc-adapter": "^1.0.6"
>>>>>>> eac966b0
  }
}<|MERGE_RESOLUTION|>--- conflicted
+++ resolved
@@ -23,11 +23,7 @@
     "grunt-jscs": ">=0.8.1",
     "grunt-jstestdriver-phantomjs": ">=0.0.7",
     "grunt-shell": "^1.1.1",
-<<<<<<< HEAD
     "socket.io-client": "^1.2.0",
-    "webrtc-adapter-test": "^0.2.5"
-=======
     "webrtc-adapter": "^1.0.6"
->>>>>>> eac966b0
   }
 }