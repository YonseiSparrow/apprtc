--- conflicted
+++ resolved
@@ -22,19 +22,6 @@
 
 jinja_environment = jinja2.Environment(
     loader=jinja2.FileSystemLoader(os.path.dirname(__file__)))
-
-<<<<<<< HEAD
-LOOPBACK_CLIENT_ID = 'LOOPBACK_CLIENT_ID'
-TURN_BASE_URL = 'https://computeengineondemand.appspot.com'
-WSS_HOST = 'apprtc-ws.webrtc.org'
-WSS_PORT = '8089'
-CEOD_KEY = '4080218913'
-=======
-# Lock for syncing DB operation in concurrent requests handling.
-# TODO(brave): keeping working on improving performance with thread syncing.
-# One possible method for near future is to reduce the message caching.
-LOCK = threading.RLock()
->>>>>>> 971d5921
 
 def generate_random(length):
   word = ''
@@ -380,7 +367,7 @@
       is_initiator = True
       room.add_client(client_id, Client(is_initiator))
       if is_loopback:
-        room.add_client(LOOPBACK_CLIENT_ID, Client(False))
+        room.add_client(constants.LOOPBACK_CLIENT_ID, Client(False))
     else:
       is_initiator = False
       other_client = room.get_other_client(client_id)
@@ -409,8 +396,8 @@
       return {'error': 'UNKNOWN_CLIENT', 'room_state': None}
 
     room.remove_client(client_id)
-    if room.has_client(LOOPBACK_CLIENT_ID):
-      room.remove_client(LOOPBACK_CLIENT_ID)
+    if room.has_client(constants.LOOPBACK_CLIENT_ID):
+      room.remove_client(constants.LOOPBACK_CLIENT_ID)
     if room.get_occupancy() > 0:
       room.get_other_client(client_id).set_initiator(True)
     else:
@@ -445,37 +432,10 @@
 
 class ByePage(webapp2.RequestHandler):
   def post(self, room_id, client_id):
-<<<<<<< HEAD
     result = remove_client_from_room(
         self.request.host_url, room_id, client_id)
     if result['error'] is None:
       logging.info('Room ' + room_id + ' has state ' + result['room_state'])
-=======
-    with LOCK:
-      client_map = get_room_client_map(room_id)
-      if len(client_map) == 0:
-        logging.warning('Unknown room: ' + room_id)
-        return
-      if client_id not in client_map:
-        logging.warning('Unknown client ' + client_id + ' for room ' + room_id)
-        return
-
-      remove_client(client_map, client_id)
-      logging.info('Removed client ' + client_id + ' from room ' + room_id)
-      if constants.LOOPBACK_CLIENT_ID in client_map:
-        remove_client(client_map, constants.LOOPBACK_CLIENT_ID)
-        logging.info('Removed loopback client from room ' + room_id)
-
-      if len(client_map) > 0:
-        other_client = client_map.values()[0]
-        # Set other client to be new initiator.
-        other_client.is_initiator = True
-        # This should already be empty, but set it anyway.
-        other_client.messages = []
-        # Commit changes.
-        other_client.put()
-      logging.info('Room ' + room_id + ' has state ' + str(client_map.keys()))
->>>>>>> 971d5921
 
 class MessagePage(webapp2.RequestHandler):
   def write_response(self, result):
@@ -535,7 +495,6 @@
   def post(self, room_id):
     client_id = generate_random(8)
     is_loopback = self.request.get('debug') == 'loopback'
-<<<<<<< HEAD
     result = add_client_to_room(
         self.request.host_url, room_id, client_id, is_loopback)
     if result['error'] is not None:
@@ -547,44 +506,6 @@
         room_id, client_id, result['messages'], result['is_initiator'])
     logging.info('User ' + client_id + ' registered in room ' + room_id)
     logging.info('Room ' + room_id + ' has state ' + result['room_state'])
-=======
-    is_initiator = False
-    messages = []
-    params = {}
-    with LOCK:
-      client_map = get_room_client_map(room_id)
-      occupancy = len(client_map)
-      if occupancy == 0:
-        # New room.
-        # Create first client as initiator.
-        is_initiator = True
-        add_client(client_map, room_id, client_id, messages, is_initiator)
-        if is_loopback:
-          add_client(
-              client_map, room_id, constants.LOOPBACK_CLIENT_ID, messages, False)
-        # Write room parameters response.
-        self.write_room_parameters(room_id, client_id, messages, is_initiator)
-
-      elif occupancy == 1:
-        # Retrieve stored messages from first client.
-        other_client = client_map.values()[0]
-        messages = other_client.messages
-        # Create second client as not initiator.
-        is_initiator = False
-        add_client(client_map, room_id, client_id, [], is_initiator)
-        # Write room parameters response with any messages.
-        self.write_room_parameters(room_id, client_id, messages, is_initiator)
-        # Delete the messages we've responded with.
-        other_client.messages = []
-        other_client.put()
-      elif occupancy >= 2:
-        # Full room.
-        logging.info('Room ' + room_id + ' is full.')
-        self.write_response('FULL', params, messages)
-        return
-      logging.info('User ' + client_id + ' registered in room ' + room_id)
-      logging.info('Room ' + room_id + ' has state ' + str(client_map.keys()))
->>>>>>> 971d5921
 
 class MainPage(webapp2.RequestHandler):
   def get(self):
