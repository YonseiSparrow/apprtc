#!/usr/bin/python2.4
#
# Copyright 2011 Google Inc. All Rights Reserved.

"""WebRTC Demo

This module demonstrates the WebRTC API by implementing a simple video chat app.
"""

import cgi
import logging
import os
import random
import re
import json
import jinja2
import threading
import urllib
import webapp2
from google.appengine.api import urlfetch
from google.appengine.ext import db

jinja_environment = jinja2.Environment(
    loader=jinja2.FileSystemLoader(os.path.dirname(__file__)))

# Lock for syncing DB operation in concurrent requests handling.
# TODO(brave): keeping working on improving performance with thread syncing.
# One possible method for near future is to reduce the message caching.
LOCK = threading.RLock()

<<<<<<< HEAD
TURN_URL = 'https://computeengineondemand.appspot.com'
WSS_URL = 'wss://apprtc-ws.webrtc.org:8089/ws'
WSS_POST_URL = 'https://apprtc-ws.webrtc.org:8089'
=======
WSS_HOST = 'apprtc-ws.webrtc.org'
WSS_PORT = '8089'
>>>>>>> b11c6547

def generate_random(length):
  word = ''
  for _ in range(length):
    word += random.choice('0123456789')
  return word

def sanitize(key):
  return re.sub('[^a-zA-Z0-9\-]', '-', key)

def make_client_id(room, user):
  return room.key().id_or_name() + '/' + user

def is_chrome_for_android(user_agent):
  return 'Android' in user_agent and 'Chrome' in user_agent

def get_default_stun_server(user_agent):
  # others you can try: stun.services.mozilla.com, stunserver.org
  return 'stun.l.google.com:19302'

def get_preferred_audio_receive_codec():
  return 'opus/48000'

def get_preferred_audio_send_codec(user_agent):
  # Empty string means no preference.
  preferred_audio_send_codec = ''
  return preferred_audio_send_codec

# HD is on by default for desktop Chrome, but not Android or Firefox (yet)
def get_hd_default(user_agent):
  if 'Android' in user_agent or not 'Chrome' in user_agent:
    return 'false'
  return 'true'

def make_pc_config(stun_server, turn_server, ts_pwd, ice_transports):
  config = {}
  servers = []
  if stun_server:
    stun_config = 'stun:{}'.format(stun_server)
    servers.append({'urls':stun_config})
  if turn_server:
    turn_config = 'turn:{}'.format(turn_server)
    servers.append({'urls':turn_config, 'credential':ts_pwd})
  config['iceServers'] = servers
  if ice_transports:
    config['iceTransports'] = ice_transports
  return config

def add_media_track_constraint(track_constraints, constraint_string):
  tokens = constraint_string.split(':')
  mandatory = True
  if len(tokens) == 2:
    # If specified, e.g. mandatory:minHeight=720, set mandatory appropriately.
    mandatory = (tokens[0] == 'mandatory')
  else:
    # Otherwise, default to mandatory, except for goog constraints, which
    # won't work in other browsers.
    mandatory = not tokens[0].startswith('goog')

  tokens = tokens[-1].split('=')
  if len(tokens) == 2:
    if mandatory:
      track_constraints['mandatory'][tokens[0]] = tokens[1]
    else:
      track_constraints['optional'].append({tokens[0]: tokens[1]})
  else:
    logging.error('Ignoring malformed constraint: ' + constraint_string)

def make_media_track_constraints(constraints_string):
  if not constraints_string or constraints_string.lower() == 'true':
    track_constraints = True
  elif constraints_string.lower() == 'false':
    track_constraints = False
  else:
    track_constraints = {'mandatory': {}, 'optional': []}
    for constraint_string in constraints_string.split(','):
      add_media_track_constraint(track_constraints, constraint_string)

  return track_constraints

def make_media_stream_constraints(audio, video, firefox_fake_device):
  stream_constraints = (
      {'audio': make_media_track_constraints(audio),
       'video': make_media_track_constraints(video)})
  if firefox_fake_device:
    stream_constraints['fake'] = True
  logging.info('Applying media constraints: ' + str(stream_constraints))
  return stream_constraints

def maybe_add_constraint(constraints, param, constraint):
  if (param.lower() == 'true'):
    constraints['optional'].append({constraint: True})
  elif (param.lower() == 'false'):
    constraints['optional'].append({constraint: False})

  return constraints

def make_pc_constraints(dtls, dscp, ipv6):
  constraints = { 'optional': [] }
  # Force on the new BWE in Chrome 35 and later.
  # TODO(juberti): Remove once Chrome 36 is stable.
  constraints['optional'].append({'googImprovedWifiBwe': True})
  maybe_add_constraint(constraints, dtls, 'DtlsSrtpKeyAgreement')
  maybe_add_constraint(constraints, dscp, 'googDscp')
  maybe_add_constraint(constraints, ipv6, 'googIPv6')

  return constraints

def make_offer_constraints():
  constraints = { 'mandatory': {}, 'optional': [] }
  return constraints

def append_url_arguments(request, link):
  arguments = request.arguments()
  if len(arguments) == 0:
    return link
  link += ('?' + cgi.escape(arguments[0], True) + '=' +
           cgi.escape(request.get(arguments[0]), True))
  for argument in arguments[1:]:
    link += ('&' + cgi.escape(argument, True) + '=' +
             cgi.escape(request.get(argument), True))
  return link

def get_saved_messages(room_id, client_id):
  return Message.gql("WHERE room_id=:rid AND client_id=:cid",
                     rid=room_id, cid=client_id)

def delete_saved_messages(room_id, client_id):
  messages = get_saved_messages(room_id, client_id)
  for message in messages:
    message.delete()
  logging.info('Deleted saved messages for ' + client_id + ' in room ' +
               room_id);

# Returns appropriate room parameters based on query parameters in the request.
# TODO(tkchin): move query parameter parsing to JS code.
def get_room_parameters(request, room_id, client_id=None, is_initiator=None):
  error_messages = []
  # Get the base url without arguments.
  base_url = request.path_url
  user_agent = request.headers['User-Agent']
  response_type = request.get('t')
  stun_server = request.get('ss')
  if not stun_server:
    stun_server = get_default_stun_server(user_agent)
  turn_server = request.get('ts')
  ts_pwd = request.get('tp')
  ice_transports = request.get('it')

  # Use "audio" and "video" to set the media stream constraints. Defined here:
  # http://goo.gl/V7cZg
  #
  # "true" and "false" are recognized and interpreted as bools, for example:
  #   "?audio=true&video=false" (Start an audio-only call.)
  #   "?audio=false" (Start a video-only call.)
  # If unspecified, the stream constraint defaults to True.
  #
  # To specify media track constraints, pass in a comma-separated list of
  # key/value pairs, separated by a "=". Examples:
  #   "?audio=googEchoCancellation=false,googAutoGainControl=true"
  #   (Disable echo cancellation and enable gain control.)
  #
  #   "?video=minWidth=1280,minHeight=720,googNoiseReduction=true"
  #   (Set the minimum resolution to 1280x720 and enable noise reduction.)
  #
  # Keys starting with "goog" will be added to the "optional" key; all others
  # will be added to the "mandatory" key.
  # To override this default behavior, add a "mandatory" or "optional" prefix
  # to each key, e.g.
  #   "?video=optional:minWidth=1280,optional:minHeight=720,
  #           mandatory:googNoiseReduction=true"
  #   (Try to do 1280x720, but be willing to live with less; enable
  #    noise reduction or die trying.)
  #
  # The audio keys are defined here: talk/app/webrtc/localaudiosource.cc
  # The video keys are defined here: talk/app/webrtc/videosource.cc
  audio = request.get('audio')
  video = request.get('video')

  # Pass firefox_fake_device=1 to pass fake: true in the media constraints,
  # which will make Firefox use its built-in fake device.
  firefox_fake_device = request.get('firefox_fake_device')

  # The hd parameter is a shorthand to determine whether to open the
  # camera at 720p. If no value is provided, use a platform-specific default.
  # When defaulting to HD, use optional constraints, in case the camera
  # doesn't actually support HD modes.
  hd = request.get('hd').lower()
  if hd and video:
    message = 'The "hd" parameter has overridden video=' + video
    logging.error(message)
    error_messages.append(message)
  if hd == 'true':
    video = 'mandatory:minWidth=1280,mandatory:minHeight=720'
  elif not hd and not video and get_hd_default(user_agent) == 'true':
    video = 'optional:minWidth=1280,optional:minHeight=720'

  if request.get('minre') or request.get('maxre'):
    message = ('The "minre" and "maxre" parameters are no longer supported. '
              'Use "video" instead.')
    logging.error(message)
    error_messages.append(message)

  audio_send_codec = request.get('asc', default_value = '')
  if not audio_send_codec:
    audio_send_codec = get_preferred_audio_send_codec(user_agent)

  audio_receive_codec = request.get('arc', default_value = '')
  if not audio_receive_codec:
    audio_receive_codec = get_preferred_audio_receive_codec()

  # Set stereo to false by default.
  stereo = request.get('stereo', default_value = 'false')

  # Set opusfec to false by default.
  opusfec = request.get('opusfec', default_value = 'true')

  # Read url param for opusmaxpbr
  opusmaxpbr = request.get('opusmaxpbr', default_value = '')

  # Read url params audio send bitrate (asbr) & audio receive bitrate (arbr)
  asbr = request.get('asbr', default_value = '')
  arbr = request.get('arbr', default_value = '')

  # Read url params video send bitrate (vsbr) & video receive bitrate (vrbr)
  vsbr = request.get('vsbr', default_value = '')
  vrbr = request.get('vrbr', default_value = '')

  # Read url params for the initial video send bitrate (vsibr)
  vsibr = request.get('vsibr', default_value = '')

  # Options for making pcConstraints
  dtls = request.get('dtls')
  dscp = request.get('dscp')
  ipv6 = request.get('ipv6')

  # Stereoscopic rendering.  Expects remote video to be a side-by-side view of
  # two cameras' captures, which will each be fed to one eye.
  ssr = request.get('ssr')
  # Avoid pulling down vr.js (>25KB, minified) if not needed.
  include_vr_js = ''
  if ssr == 'true':
    include_vr_js = ('<script src="/js/vr.js"></script>\n' +
                     '<script src="/js/stereoscopic.js"></script>')

  # Disable pinch-zoom scaling since we manage video real-estate explicitly
  # (via full-screen) and don't want devicePixelRatios changing dynamically.
  meta_viewport = ''
  if is_chrome_for_android(user_agent):
    meta_viewport = ('<meta name="viewport" content="width=device-width, ' +
                     'user-scalable=no, initial-scale=1, maximum-scale=1">')

  debug = request.get('debug')
  if debug == 'loopback':
    # Set dtls to false as DTLS does not work for loopback.
    dtls = 'false'
    include_loopback_js = '<script src="/js/loopback.js"></script>'
  else:
    include_loopback_js = ''

  if turn_server == 'false':
    turn_server = None
    turn_url = ''
  else:
    # TODO(tkchin): We want to provide a TURN request url on the initial get,
    # but we don't provide client_id until a register. For now just generate
    # a random id, but we should make this better.
    username = client_id if client_id is not None else generate_random(9)
    turn_url = '%s/turn?username=%s&key=4080218913' % (TURN_URL, username)

  room_link = request.host_url + '/room/' + room_id
  room_link = append_url_arguments(request, room_link)
  pc_config = make_pc_config(stun_server, turn_server, ts_pwd, ice_transports)
  pc_constraints = make_pc_constraints(dtls, dscp, ipv6)
  offer_constraints = make_offer_constraints()
  media_constraints = make_media_stream_constraints(audio, video,
                                                    firefox_fake_device)
  params = {
    'error_messages': error_messages,
    'is_loopback' : json.dumps(debug == 'loopback'),
    'room_id': room_id,
    'room_link': room_link,
    'pc_config': json.dumps(pc_config),
    'pc_constraints': json.dumps(pc_constraints),
    'offer_constraints': json.dumps(offer_constraints),
    'media_constraints': json.dumps(media_constraints),
    'turn_url': turn_url,
    'stereo': stereo,
    'opusfec': opusfec,
    'opusmaxpbr': opusmaxpbr,
    'arbr': arbr,
    'asbr': asbr,
    'vrbr': vrbr,
    'vsbr': vsbr,
    'vsibr': vsibr,
    'audio_send_codec': audio_send_codec,
    'audio_receive_codec': audio_receive_codec,
    'ssr': ssr,
    'include_loopback_js' : include_loopback_js,
    'include_vr_js': include_vr_js,
    'meta_viewport': meta_viewport,
    'wss_url': WSS_URL,
    'wss_post_url': WSS_POST_URL
  }
  if client_id is not None:
    params['client_id'] = client_id
  if is_initiator is not None:
    params['is_initiator'] = json.dumps(is_initiator)
  return params

class Message(db.Model):
  room_id = db.StringProperty()
  client_id = db.StringProperty()
  message = db.TextProperty()

class Room(db.Model):
  """All the data we store for a room"""
  user1 = db.StringProperty()
  user1_offer = db.TextProperty()
  user2 = db.StringProperty()
  user2_offer = db.TextProperty()

  def __str__(self):
    result = '['
    if self.user1:
      result += "%s" % (self.user1)
      result += " offer" if self.user1_offer else ""
    if self.user2:
      result += ", %s" % (self.user2)
      result += " offer" if self.user2_offer else ""
    result += ']'
    return result

  def get_occupancy(self):
    occupancy = 0
    if self.user1:
      occupancy += 1
    if self.user2:
      occupancy += 1
    return occupancy

  def get_other_user(self, user):
    if user == self.user1:
      return self.user2
    elif user == self.user2:
      return self.user1
    else:
      return None

  def has_user(self, user):
    return (user and (user == self.user1 or user == self.user2))

  def add_user(self, user):
    if not self.user1:
      self.user1 = user
    elif not self.user2:
      self.user2 = user
    else:
      raise RuntimeError('room is full')
    self.put()

  def remove_user(self, user):
    if user == self.user2:
      self.user2 = None
      self.user2_offer = None
    if user == self.user1:
      if self.user2:
        self.user1 = self.user2
        self.user1_offer = self.user2_offer
        self.user2 = None
        self.user2_offer = None
      else:
        self.user1 = None
        self.user1_offer = None
    if self.get_occupancy() > 0:
      self.put()
    else:
      self.delete()

  def is_initiator(self, user):
    return (user is not None) and user == self.user1

class ByePage(webapp2.RequestHandler):
  def post(self, room_id, client_id):
    with LOCK:
      room = Room.get_by_key_name(room_id)
      if not room:
        logging.warning('Unknown room: ' + room_id)
        return
<<<<<<< HEAD
      if room.has_user(client_id):
        delete_saved_messages(room_id, client_id);
        room.remove_user(client_id)
        logging.info('User ' + client_id + ' quit from room ' + room_id)
        logging.info('Room ' + room_id + ' has state ' + str(room))

class MessagePage(webapp2.RequestHandler):
  def write_response(self, result='SUCCESS'):
    content = json.dumps({ 'result' : result })
    self.response.write(content)
=======
      room.remove_user(client_id)
      logging.info('User ' + client_id + ' quit from room ' + room_id)
      logging.info('Room ' + room_id + ' has state ' + str(room))

class MainPage(webapp2.RequestHandler):
  """The main UI page, renders the 'index.html' template."""
  def get(self):
    """Renders the main page. When this page is shown, we create a new
    channel to push asynchronous updates to the client."""

    # Append strings to this list to have them thrown up in message boxes. This
    # will also cause the app to fail.
    error_messages = []
    # Get the base url without arguments.
    base_url = self.request.path_url
    user_agent = self.request.headers['User-Agent']
    room_key = sanitize(self.request.get('r'))
    response_type = self.request.get('t')
    stun_server = self.request.get('ss')
    if not stun_server:
      stun_server = get_default_stun_server(user_agent)
    turn_server = self.request.get('ts')
    ts_pwd = self.request.get('tp')
    ice_transports = self.request.get('it')

    # Use "audio" and "video" to set the media stream constraints. Defined here:
    # http://goo.gl/V7cZg
    #
    # "true" and "false" are recognized and interpreted as bools, for example:
    #   "?audio=true&video=false" (Start an audio-only call.)
    #   "?audio=false" (Start a video-only call.)
    # If unspecified, the stream constraint defaults to True.
    #
    # To specify media track constraints, pass in a comma-separated list of
    # key/value pairs, separated by a "=". Examples:
    #   "?audio=googEchoCancellation=false,googAutoGainControl=true"
    #   (Disable echo cancellation and enable gain control.)
    #
    #   "?video=minWidth=1280,minHeight=720,googNoiseReduction=true"
    #   (Set the minimum resolution to 1280x720 and enable noise reduction.)
    #
    # Keys starting with "goog" will be added to the "optional" key; all others
    # will be added to the "mandatory" key.
    # To override this default behavior, add a "mandatory" or "optional" prefix
    # to each key, e.g.
    #   "?video=optional:minWidth=1280,optional:minHeight=720,
    #           mandatory:googNoiseReduction=true"
    #   (Try to do 1280x720, but be willing to live with less; enable
    #    noise reduction or die trying.)
    #
    # The audio keys are defined here: talk/app/webrtc/localaudiosource.cc
    # The video keys are defined here: talk/app/webrtc/videosource.cc
    audio = self.request.get('audio')
    video = self.request.get('video')

    # Pass firefox_fake_device=1 to pass fake: true in the media constraints,
    # which will make Firefox use its built-in fake device.
    firefox_fake_device = self.request.get('firefox_fake_device')

    # The hd parameter is a shorthand to determine whether to open the
    # camera at 720p. If no value is provided, use a platform-specific default.
    # When defaulting to HD, use optional constraints, in case the camera
    # doesn't actually support HD modes.
    hd = self.request.get('hd').lower()
    if hd and video:
      message = 'The "hd" parameter has overridden video=' + video
      logging.error(message)
      error_messages.append(message)
    if hd == 'true':
      video = 'mandatory:minWidth=1280,mandatory:minHeight=720'
    elif not hd and not video and get_hd_default(user_agent) == 'true':
      video = 'optional:minWidth=1280,optional:minHeight=720'

    if self.request.get('minre') or self.request.get('maxre'):
      message = ('The "minre" and "maxre" parameters are no longer supported. '
                 'Use "video" instead.')
      logging.error(message)
      error_messages.append(message)

    audio_send_codec = self.request.get('asc', default_value = '')
    if not audio_send_codec:
      audio_send_codec = get_preferred_audio_send_codec(user_agent)

    audio_receive_codec = self.request.get('arc', default_value = '')
    if not audio_receive_codec:
      audio_receive_codec = get_preferred_audio_receive_codec()

    # Set stereo to false by default.
    stereo = self.request.get('stereo', default_value = 'false')

    # Set opusfec to false by default.
    opusfec = self.request.get('opusfec', default_value = 'true')

    # Read url param for opusmaxpbr
    opusmaxpbr = self.request.get('opusmaxpbr', default_value = '')

    # Read url params audio send bitrate (asbr) & audio receive bitrate (arbr)
    asbr = self.request.get('asbr', default_value = '')
    arbr = self.request.get('arbr', default_value = '')

    # Read url params video send bitrate (vsbr) & video receive bitrate (vrbr)
    vsbr = self.request.get('vsbr', default_value = '')
    vrbr = self.request.get('vrbr', default_value = '')

    # Read url params for the initial video send bitrate (vsibr)
    vsibr = self.request.get('vsibr', default_value = '')

    # Options for making pcConstraints
    dtls = self.request.get('dtls')
    dscp = self.request.get('dscp')
    ipv6 = self.request.get('ipv6')

    # Stereoscopic rendering.  Expects remote video to be a side-by-side view of
    # two cameras' captures, which will each be fed to one eye.
    ssr = self.request.get('ssr')
    # Avoid pulling down vr.js (>25KB, minified) if not needed.
    include_vr_js = ''
    if ssr == 'true':
      include_vr_js = ('<script src="/js/vr.js"></script>\n' +
                       '<script src="/js/stereoscopic.js"></script>')

    # Disable pinch-zoom scaling since we manage video real-estate explicitly
    # (via full-screen) and don't want devicePixelRatios changing dynamically.
    meta_viewport = ''
    if is_chrome_for_android(user_agent):
      meta_viewport = ('<meta name="viewport" content="width=device-width, ' +
                       'user-scalable=no, initial-scale=1, maximum-scale=1">')

    debug = self.request.get('debug')
    if debug == 'loopback':
      # Set dtls to false as DTLS does not work for loopback.
      dtls = 'false'
      include_loopback_js = '<script src="/js/loopback.js"></script>'
    else:
      include_loopback_js = ''

    unittest = self.request.get('unittest')
    if unittest:
      # Always create a new room for the unit tests.
      room_key = generate_random(8)

    if not room_key:
      room_key = generate_random(8)
      redirect = '/?r=' + room_key
      redirect = append_url_arguments(self.request, redirect)
      self.redirect(redirect)
      logging.info('Redirecting visitor to base URL to ' + redirect)
      return
>>>>>>> b11c6547

  def post(self, room_id, client_id):
    message_json = self.request.body
    with LOCK:
      room = Room.get_by_key_name(room_id)
      if not room:
        self.write_response('UNKNOWN_ROOM')
        return
      if not room.has_user(client_id):
        self.write_reponse('UNKNOWN_CLIENT')
        return
      other_user = room.get_other_user(client_id)
      # Save messages if other client is not registered yet.
      if other_user is None:
        logging.info('Saving message.')
        message = Message(room_id=room_id,
                          client_id=client_id,
                          message=self.request.body)
        message.put()
        self.write_response()
        return
    # Other client registered, forward to collider. Do this outside the lock.
    # Note: this may fail in dev server due to not having the right certificate
    # file locally for SSL validation.
    logging.info('Forwarding message to collider.')
    headers = {'Content-Type': 'application/x-www-form-urlencoded'}
    payload = urllib.urlencode({ 'msg' : message_json })
    url = WSS_POST_URL + '/' + room_id + '/' + client_id
    result = urlfetch.fetch(url=url,
                            payload=payload,
                            method=urlfetch.POST,
                            headers=headers)
    if result.status_code != 200:
      logging.error('Failed to send message to collider.')
      # TODO(tkchin): better error handling.
      self.error(500)
      return
    self.write_response()

class RegisterPage(webapp2.RequestHandler):
  def write_response(self, result='SUCCESS', params={}, messages=[]):
    # TODO(tkchin): Clean up response format. For simplicity put everything in
    # params for now.
    params['messages'] = messages
    self.response.write(json.dumps({
      'result': result,
      'params': params
    }))

  def post(self, room_id):
    client_id = generate_random(8)
    is_loopback = self.request.get('debug') == 'loopback'
    with LOCK:
      room = Room.get_by_key_name(room_id)
      if not room:
        # New room.
        room = Room(key_name = room_id)
        room.add_user(client_id)
        if is_loopback:
          room.add_user(client_id)
        # First client is initiator.
        params = get_room_parameters(self.request, room_id, client_id, True)
        self.write_response(params=params)
      elif room.get_occupancy() >= 2:
        # Full room.
        logging.info('Room ' + room_id + ' is full.')
        self.write_response('FULL')
      else:
        # One other client in room.
        room.add_user(client_id)
        other_client_id = room.get_other_user(client_id)
        saved_messages = get_saved_messages(room_id, other_client_id)
        messages = []
        for saved_message in saved_messages:
          messages.append(saved_message.message)
          saved_message.delete()
        # Second client does not initiate.
        params = get_room_parameters(self.request, room_id, client_id, False)
        self.write_response(params=params, messages=messages)
      logging.info('Room ' + room_id + ' has state ' + str(room))
    logging.info('User ' + client_id + ' registered.')

<<<<<<< HEAD
class MainPage(webapp2.RequestHandler):
  """The main UI page, renders the 'index.html' template."""
  def get(self):
    """Redirects to a room page."""
    room_id = generate_random(8)
    redirect = '/room/' + room_id
    redirect = append_url_arguments(self.request, redirect)
    self.redirect(redirect)
    logging.info('Redirecting visitor to base URL to ' + redirect)

class RoomPage(webapp2.RequestHandler):
  def write_response(self, target_page, params={}):
    template = jinja_environment.get_template(target_page)
    content = template.render(params)
    self.response.out.write(content)
=======
    if turn_server == 'false':
      turn_server = None
      turn_url = ''
    else:
      turn_url = 'https://computeengineondemand.appspot.com/'
      turn_url = turn_url + 'turn?' + 'username=' + user + '&key=4080218913'

    room_link = base_url + '?r=' + room_key
    room_link = append_url_arguments(self.request, room_link)
    pc_config = make_pc_config(stun_server, turn_server, ts_pwd, ice_transports)
    pc_constraints = make_pc_constraints(dtls, dscp, ipv6)
    offer_constraints = make_offer_constraints()
    media_constraints = make_media_stream_constraints(audio, video,
                                                      firefox_fake_device)

    ws_host = self.request.get('wsh')
    ws_port = self.request.get('wsp')
    ws_tls = self.request.get('wstls')

    if not ws_host:
      ws_host = WSS_HOST
    if not ws_port:
      ws_port = WSS_PORT

    if ws_tls and ws_tls == 'false':
      wss_url = 'ws://' + ws_host + ':' + ws_port + '/ws'
      wss_post_url = 'http://' + ws_host + ':' + ws_port
    else:
      wss_url = 'wss://' + ws_host + ':' + ws_port + '/ws'
      wss_post_url = 'https://' + ws_host + ':' + ws_port

    params = {
      'error_messages': error_messages,
      'is_loopback' : json.dumps(debug == 'loopback'),
      'me': user,
      'room_key': room_key,
      'room_link': room_link,
      'initiator': initiator,
      'pc_config': json.dumps(pc_config),
      'pc_constraints': json.dumps(pc_constraints),
      'offer_constraints': json.dumps(offer_constraints),
      'media_constraints': json.dumps(media_constraints),
      'turn_url': turn_url,
      'stereo': stereo,
      'opusfec': opusfec,
      'opusmaxpbr': opusmaxpbr,
      'arbr': arbr,
      'asbr': asbr,
      'vrbr': vrbr,
      'vsbr': vsbr,
      'vsibr': vsibr,
      'audio_send_codec': audio_send_codec,
      'audio_receive_codec': audio_receive_codec,
      'ssr': ssr,
      'include_loopback_js' : include_loopback_js,
      'include_vr_js': include_vr_js,
      'meta_viewport': meta_viewport,
      'wss_url': wss_url,
      'wss_post_url': wss_post_url
    }

    if unittest:
      target_page = 'test/test_' + unittest + '.html'
    else:
      target_page = 'index.html'
    write_response(self.response, response_type, target_page, params)
>>>>>>> b11c6547

  def get(self, room_id):
    """Renders index.html or full.html."""
    # Check room for occupancy and offer.
    is_full = False
    room_str = None
    with LOCK:
      room = Room.get_by_key_name(room_id)
      if room:
        is_full = room.get_occupancy() >= 2
      room_str = str(room)
    logging.info('Room ' + room_id + ' has state ' + room_str)
    if is_full:
      logging.info('Room ' + room_id + ' is full')
      self.write_response('full.html')
      return
    # Parse out room parameters from request.
    params = get_room_parameters(self.request, room_id)
    self.write_response('index.html', params)

app = webapp2.WSGIApplication([
    ('/', MainPage),
    ('/bye/(\w+)/(\w+)', ByePage),
    ('/message/(\w+)/(\w+)', MessagePage),
    ('/register/(\w+)', RegisterPage),
    ('/room/(\w+)', RoomPage)
], debug=True)<|MERGE_RESOLUTION|>--- conflicted
+++ resolved
@@ -28,14 +28,9 @@
 # One possible method for near future is to reduce the message caching.
 LOCK = threading.RLock()
 
-<<<<<<< HEAD
 TURN_URL = 'https://computeengineondemand.appspot.com'
-WSS_URL = 'wss://apprtc-ws.webrtc.org:8089/ws'
-WSS_POST_URL = 'https://apprtc-ws.webrtc.org:8089'
-=======
 WSS_HOST = 'apprtc-ws.webrtc.org'
 WSS_PORT = '8089'
->>>>>>> b11c6547
 
 def generate_random(length):
   word = ''
@@ -169,6 +164,24 @@
     message.delete()
   logging.info('Deleted saved messages for ' + client_id + ' in room ' +
                room_id);
+
+def get_wss_parameters(request):
+  ws_host = request.get('wsh')
+  ws_port = request.get('wsp')
+  ws_tls = request.get('wstls')
+
+  if not ws_host:
+    ws_host = WSS_HOST
+  if not ws_port:
+    ws_port = WSS_PORT
+
+  if ws_tls and ws_tls == 'false':
+    wss_url = 'ws://' + ws_host + ':' + ws_port + '/ws'
+    wss_post_url = 'http://' + ws_host + ':' + ws_port
+  else:
+    wss_url = 'wss://' + ws_host + ':' + ws_port + '/ws'
+    wss_post_url = 'https://' + ws_host + ':' + ws_port
+  return (wss_url, wss_post_url)
 
 # Returns appropriate room parameters based on query parameters in the request.
 # TODO(tkchin): move query parameter parsing to JS code.
@@ -313,6 +326,7 @@
   offer_constraints = make_offer_constraints()
   media_constraints = make_media_stream_constraints(audio, video,
                                                     firefox_fake_device)
+  wss_url, wss_post_url = get_wss_parameters(request)
   params = {
     'error_messages': error_messages,
     'is_loopback' : json.dumps(debug == 'loopback'),
@@ -337,8 +351,8 @@
     'include_loopback_js' : include_loopback_js,
     'include_vr_js': include_vr_js,
     'meta_viewport': meta_viewport,
-    'wss_url': WSS_URL,
-    'wss_post_url': WSS_POST_URL
+    'wss_url': wss_url,
+    'wss_post_url': wss_post_url
   }
   if client_id is not None:
     params['client_id'] = client_id
@@ -425,7 +439,6 @@
       if not room:
         logging.warning('Unknown room: ' + room_id)
         return
-<<<<<<< HEAD
       if room.has_user(client_id):
         delete_saved_messages(room_id, client_id);
         room.remove_user(client_id)
@@ -436,156 +449,6 @@
   def write_response(self, result='SUCCESS'):
     content = json.dumps({ 'result' : result })
     self.response.write(content)
-=======
-      room.remove_user(client_id)
-      logging.info('User ' + client_id + ' quit from room ' + room_id)
-      logging.info('Room ' + room_id + ' has state ' + str(room))
-
-class MainPage(webapp2.RequestHandler):
-  """The main UI page, renders the 'index.html' template."""
-  def get(self):
-    """Renders the main page. When this page is shown, we create a new
-    channel to push asynchronous updates to the client."""
-
-    # Append strings to this list to have them thrown up in message boxes. This
-    # will also cause the app to fail.
-    error_messages = []
-    # Get the base url without arguments.
-    base_url = self.request.path_url
-    user_agent = self.request.headers['User-Agent']
-    room_key = sanitize(self.request.get('r'))
-    response_type = self.request.get('t')
-    stun_server = self.request.get('ss')
-    if not stun_server:
-      stun_server = get_default_stun_server(user_agent)
-    turn_server = self.request.get('ts')
-    ts_pwd = self.request.get('tp')
-    ice_transports = self.request.get('it')
-
-    # Use "audio" and "video" to set the media stream constraints. Defined here:
-    # http://goo.gl/V7cZg
-    #
-    # "true" and "false" are recognized and interpreted as bools, for example:
-    #   "?audio=true&video=false" (Start an audio-only call.)
-    #   "?audio=false" (Start a video-only call.)
-    # If unspecified, the stream constraint defaults to True.
-    #
-    # To specify media track constraints, pass in a comma-separated list of
-    # key/value pairs, separated by a "=". Examples:
-    #   "?audio=googEchoCancellation=false,googAutoGainControl=true"
-    #   (Disable echo cancellation and enable gain control.)
-    #
-    #   "?video=minWidth=1280,minHeight=720,googNoiseReduction=true"
-    #   (Set the minimum resolution to 1280x720 and enable noise reduction.)
-    #
-    # Keys starting with "goog" will be added to the "optional" key; all others
-    # will be added to the "mandatory" key.
-    # To override this default behavior, add a "mandatory" or "optional" prefix
-    # to each key, e.g.
-    #   "?video=optional:minWidth=1280,optional:minHeight=720,
-    #           mandatory:googNoiseReduction=true"
-    #   (Try to do 1280x720, but be willing to live with less; enable
-    #    noise reduction or die trying.)
-    #
-    # The audio keys are defined here: talk/app/webrtc/localaudiosource.cc
-    # The video keys are defined here: talk/app/webrtc/videosource.cc
-    audio = self.request.get('audio')
-    video = self.request.get('video')
-
-    # Pass firefox_fake_device=1 to pass fake: true in the media constraints,
-    # which will make Firefox use its built-in fake device.
-    firefox_fake_device = self.request.get('firefox_fake_device')
-
-    # The hd parameter is a shorthand to determine whether to open the
-    # camera at 720p. If no value is provided, use a platform-specific default.
-    # When defaulting to HD, use optional constraints, in case the camera
-    # doesn't actually support HD modes.
-    hd = self.request.get('hd').lower()
-    if hd and video:
-      message = 'The "hd" parameter has overridden video=' + video
-      logging.error(message)
-      error_messages.append(message)
-    if hd == 'true':
-      video = 'mandatory:minWidth=1280,mandatory:minHeight=720'
-    elif not hd and not video and get_hd_default(user_agent) == 'true':
-      video = 'optional:minWidth=1280,optional:minHeight=720'
-
-    if self.request.get('minre') or self.request.get('maxre'):
-      message = ('The "minre" and "maxre" parameters are no longer supported. '
-                 'Use "video" instead.')
-      logging.error(message)
-      error_messages.append(message)
-
-    audio_send_codec = self.request.get('asc', default_value = '')
-    if not audio_send_codec:
-      audio_send_codec = get_preferred_audio_send_codec(user_agent)
-
-    audio_receive_codec = self.request.get('arc', default_value = '')
-    if not audio_receive_codec:
-      audio_receive_codec = get_preferred_audio_receive_codec()
-
-    # Set stereo to false by default.
-    stereo = self.request.get('stereo', default_value = 'false')
-
-    # Set opusfec to false by default.
-    opusfec = self.request.get('opusfec', default_value = 'true')
-
-    # Read url param for opusmaxpbr
-    opusmaxpbr = self.request.get('opusmaxpbr', default_value = '')
-
-    # Read url params audio send bitrate (asbr) & audio receive bitrate (arbr)
-    asbr = self.request.get('asbr', default_value = '')
-    arbr = self.request.get('arbr', default_value = '')
-
-    # Read url params video send bitrate (vsbr) & video receive bitrate (vrbr)
-    vsbr = self.request.get('vsbr', default_value = '')
-    vrbr = self.request.get('vrbr', default_value = '')
-
-    # Read url params for the initial video send bitrate (vsibr)
-    vsibr = self.request.get('vsibr', default_value = '')
-
-    # Options for making pcConstraints
-    dtls = self.request.get('dtls')
-    dscp = self.request.get('dscp')
-    ipv6 = self.request.get('ipv6')
-
-    # Stereoscopic rendering.  Expects remote video to be a side-by-side view of
-    # two cameras' captures, which will each be fed to one eye.
-    ssr = self.request.get('ssr')
-    # Avoid pulling down vr.js (>25KB, minified) if not needed.
-    include_vr_js = ''
-    if ssr == 'true':
-      include_vr_js = ('<script src="/js/vr.js"></script>\n' +
-                       '<script src="/js/stereoscopic.js"></script>')
-
-    # Disable pinch-zoom scaling since we manage video real-estate explicitly
-    # (via full-screen) and don't want devicePixelRatios changing dynamically.
-    meta_viewport = ''
-    if is_chrome_for_android(user_agent):
-      meta_viewport = ('<meta name="viewport" content="width=device-width, ' +
-                       'user-scalable=no, initial-scale=1, maximum-scale=1">')
-
-    debug = self.request.get('debug')
-    if debug == 'loopback':
-      # Set dtls to false as DTLS does not work for loopback.
-      dtls = 'false'
-      include_loopback_js = '<script src="/js/loopback.js"></script>'
-    else:
-      include_loopback_js = ''
-
-    unittest = self.request.get('unittest')
-    if unittest:
-      # Always create a new room for the unit tests.
-      room_key = generate_random(8)
-
-    if not room_key:
-      room_key = generate_random(8)
-      redirect = '/?r=' + room_key
-      redirect = append_url_arguments(self.request, redirect)
-      self.redirect(redirect)
-      logging.info('Redirecting visitor to base URL to ' + redirect)
-      return
->>>>>>> b11c6547
 
   def post(self, room_id, client_id):
     message_json = self.request.body
@@ -613,7 +476,8 @@
     logging.info('Forwarding message to collider.')
     headers = {'Content-Type': 'application/x-www-form-urlencoded'}
     payload = urllib.urlencode({ 'msg' : message_json })
-    url = WSS_POST_URL + '/' + room_id + '/' + client_id
+    wss_url, wss_post_url = get_wss_parameters(self.request)
+    url = wss_post_url + '/' + room_id + '/' + client_id
     result = urlfetch.fetch(url=url,
                             payload=payload,
                             method=urlfetch.POST,
@@ -668,7 +532,6 @@
       logging.info('Room ' + room_id + ' has state ' + str(room))
     logging.info('User ' + client_id + ' registered.')
 
-<<<<<<< HEAD
 class MainPage(webapp2.RequestHandler):
   """The main UI page, renders the 'index.html' template."""
   def get(self):
@@ -684,74 +547,6 @@
     template = jinja_environment.get_template(target_page)
     content = template.render(params)
     self.response.out.write(content)
-=======
-    if turn_server == 'false':
-      turn_server = None
-      turn_url = ''
-    else:
-      turn_url = 'https://computeengineondemand.appspot.com/'
-      turn_url = turn_url + 'turn?' + 'username=' + user + '&key=4080218913'
-
-    room_link = base_url + '?r=' + room_key
-    room_link = append_url_arguments(self.request, room_link)
-    pc_config = make_pc_config(stun_server, turn_server, ts_pwd, ice_transports)
-    pc_constraints = make_pc_constraints(dtls, dscp, ipv6)
-    offer_constraints = make_offer_constraints()
-    media_constraints = make_media_stream_constraints(audio, video,
-                                                      firefox_fake_device)
-
-    ws_host = self.request.get('wsh')
-    ws_port = self.request.get('wsp')
-    ws_tls = self.request.get('wstls')
-
-    if not ws_host:
-      ws_host = WSS_HOST
-    if not ws_port:
-      ws_port = WSS_PORT
-
-    if ws_tls and ws_tls == 'false':
-      wss_url = 'ws://' + ws_host + ':' + ws_port + '/ws'
-      wss_post_url = 'http://' + ws_host + ':' + ws_port
-    else:
-      wss_url = 'wss://' + ws_host + ':' + ws_port + '/ws'
-      wss_post_url = 'https://' + ws_host + ':' + ws_port
-
-    params = {
-      'error_messages': error_messages,
-      'is_loopback' : json.dumps(debug == 'loopback'),
-      'me': user,
-      'room_key': room_key,
-      'room_link': room_link,
-      'initiator': initiator,
-      'pc_config': json.dumps(pc_config),
-      'pc_constraints': json.dumps(pc_constraints),
-      'offer_constraints': json.dumps(offer_constraints),
-      'media_constraints': json.dumps(media_constraints),
-      'turn_url': turn_url,
-      'stereo': stereo,
-      'opusfec': opusfec,
-      'opusmaxpbr': opusmaxpbr,
-      'arbr': arbr,
-      'asbr': asbr,
-      'vrbr': vrbr,
-      'vsbr': vsbr,
-      'vsibr': vsibr,
-      'audio_send_codec': audio_send_codec,
-      'audio_receive_codec': audio_receive_codec,
-      'ssr': ssr,
-      'include_loopback_js' : include_loopback_js,
-      'include_vr_js': include_vr_js,
-      'meta_viewport': meta_viewport,
-      'wss_url': wss_url,
-      'wss_post_url': wss_post_url
-    }
-
-    if unittest:
-      target_page = 'test/test_' + unittest + '.html'
-    else:
-      target_page = 'index.html'
-    write_response(self.response, response_type, target_page, params)
->>>>>>> b11c6547
 
   def get(self, room_id):
     """Renders index.html or full.html."""
