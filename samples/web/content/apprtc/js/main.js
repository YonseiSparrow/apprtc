/*
 *  Copyright (c) 2014 The WebRTC project authors. All Rights Reserved.
 *
 *  Use of this source code is governed by a BSD-style license
 *  that can be found in the LICENSE file in the root of the source
 *  tree.
 */

/* More information about these options at jshint.com/docs/options */

// Variables defined in and used from apprtc/index.html.
/* globals params, setupStereoscopic */
/* exported initialize */

// Variables defined in and used from util.js.
/* globals doGetUserMedia */
/* exported onUserMediaSuccess, onUserMediaError */

// Variables defined in and used from infobox.js.
/* globals showInfoDiv, toggleInfoDiv, updateInfoDiv */
/* exported getStatsTimer, infoDiv */

// Variables defined in and used from stats.js.
/* exported prevStats, stats */

// Variables defined in and used from signaling.js.
/* globals connectToRoom, hasReceivedOffer:true, isSignalingChannelReady:true,
   messageQueue, sendWSSMessage, startSignaling */
/* exported gatheredIceCandidateTypes, sdpConstraints, onRemoteHangup,
   waitForRemoteVideo, displaySharingInfo */

// Variables defined in and used from loopback.js.
/* globals setupLoopback */

'use strict';

var icons = $('#icons');
var infoDiv = $('#info');
var localVideo = $('#local-video');
var miniVideo = $('#mini-video');
var remoteCanvas = $('#remote-canvas');
var remoteVideo = $('#remote-video');
var sharingDiv = $('#sharing');
var statusDiv = $('#status');
var videosDiv = $('#videos');

var muteAudioSvg = $('#mute-audio');
var muteVideoSvg = $('#mute-video');
var switchVideoSvg = $('#switch-video');
var fullscreenSvg = $('#fullscreen');
var hangupSvg = $('#hangup');

var muteAudioOnIcon = $('#mute-audio-on');
var muteAudioOffIcon = $('#mute-audio-off');
var muteVideoOnIcon = $('#mute-video-on');
var muteVideoOffIcon = $('#mute-video-off');
var fullscreenOnIcon = $('#fullscreen-on');
var fullscreenOffIcon = $('#fullscreen-off');

muteAudioSvg.onclick = toggleAudioMute;
muteVideoSvg.onclick = toggleVideoMute;
switchVideoSvg.onclick = switchVideo;
fullscreenSvg.onclick = toggleFullscreen;
hangupSvg.onclick = hangup;

// Types of gathered ICE Candidates.
var gatheredIceCandidateTypes = {
  Local: {},
  Remote: {}
};
var getStatsTimer;
var errorMessages = [];
var isAudioMuted = false;
var isVideoMuted = false;
var localStream;
var pc = null;
var remoteStream;
// Set up audio and video regardless of what devices are present.
// Disable comfort noise for maximum audio quality.
var sdpConstraints = {
  'mandatory': {
    'OfferToReceiveAudio': true,
    'OfferToReceiveVideo': true
  },
  'optional': [{
    'VoiceActivityDetection': false
  }]
};

var webSocket;
var startTime;
var endTime;
var stats;
var prevStats;
var transitionToWaitingTimer = null;

function initialize() {
  // We don't want to continue if this is triggered from Chrome prerendering,
  // since it will register the user to GAE without cleaning it up, causing
  // the real navigation to get a "full room" error. Instead we'll initialize
  // once the visibility state changes to non-prerender.
  if (document.webkitVisibilityState === 'prerender') {
    document.addEventListener('webkitvisibilitychange', onVisibilityChange);
    return;
  }

  show(icons); // if hidden by hangup()

  var roomErrors = params.errorMessages;
  if (roomErrors.length > 0) {
    console.log(roomErrors);
    for (var i = 0; i < roomErrors.length; ++i) {
      window.alert(roomErrors[i]);
    }
    return;
  }

  trace('Initializing; room=' + params.roomId + '.');
  connectToRoom(params.roomId);
  if (params.isLoopback) {
    setupLoopback();
  }
}

function onVisibilityChange() {
  if (document.webkitVisibilityState === 'prerender') {
    return;
  }
  document.removeEventListener('webkitvisibilitychange', onVisibilityChange);
  initialize();
}

function onUserMediaSuccess(stream) {
  trace('User has granted access to local media.');
  // Call the polyfill wrapper to attach the media stream to this element.
  attachMediaStream(localVideo, stream);
  localStream = stream;
  // Caller creates PeerConnection.
  displayStatus('');
  activate(localVideo);
}

function onUserMediaError(error) {
  var errorMessage = 'Failed to get access to local media. Error name was ' +
      error.name + '. Continuing without sending a stream.';
  displayError(errorMessage);
  alert(errorMessage);
}

function hangup() {
  hide(icons);
  trace('Hanging up.');
  displayStatus('Hanging up');
  transitionToDone();
  localStream.stop();
  stop();
  disconnectFromRoom();
}

function disconnectFromRoom() {
  // Send bye to GAE. This must complete before saying BYE to other client.
  // When the other client sees BYE it attempts to post offer and candidates to
  // GAE. GAE needs to know that we're disconnected at that point otherwise
  // it will forward messages to this client instead of storing them.
  path = '/bye/' + params.roomId + '/' + params.clientId;
  xhr = new XMLHttpRequest();
  xhr.open('POST', path, false);
  xhr.send();

  // Send bye to other client.
  if (webSocket) {
    sendWSSMessage({ type: 'bye' });
    webSocket.close();
    webSocket = null;
    isSignalingChannelReady = false;
  }

  // Tell WSS that we're done.
  var path = params.wssPostUrl + '/' + params.roomId + '/' + params.clientId;
  var xhr = new XMLHttpRequest();
  xhr.open('DELETE', path, false);
  xhr.send();
}

function onRemoteHangup() {
  displayStatus('The remote side hung up.');
  transitionToWaiting();
  stop();
  // On remote hangup this client becomes the new initiator.
  params.isInitiator = true;
  startSignaling();
}

function stop() {
  isAudioMuted = false;
  isVideoMuted = false;
  pc.close();
  pc = null;
  remoteStream = null;
  hasReceivedOffer = false;
  params.messages.length = 0;
  messageQueue.length = 0;
}

function waitForRemoteVideo() {
  // Wait for the actual video to start arriving before moving to the active
  // call state.
  if (remoteVideo.readyState >= 2) {  // i.e. can play
    trace('Remote video started; currentTime: ' + remoteVideo.currentTime);
    transitionToActive();
  } else {
    remoteVideo.oncanplay = waitForRemoteVideo;
  }
}

function transitionToActive() {
  // Stop waiting for remote video.
  remoteVideo.oncanplay = undefined;
  endTime = window.performance.now();
  trace('Call setup time: ' + (endTime - startTime).toFixed(0) + 'ms.');
  updateInfoDiv();

  if (transitionToWaitingTimer) {
    clearTimeout(transitionToWaitingTimer);
    transitionToWaitingTimer = null;
  }

  // Prepare the remote video and PIP elements.
  if (params.isStereoscopic) {
    deactivate(miniVideo);
    hide(miniVideo);
    setupStereoscopic(remoteVideo, remoteCanvas);
  } else {
    reattachMediaStream(miniVideo, localVideo);
  }

  // Transition opacity from 0 to 1 for the remote and mini videos.
  activate(remoteVideo);
  activate(miniVideo);
  // Transition opacity from 1 to 0 for the local video.
  deactivate(localVideo);
  localVideo.src = '';
  // Rotate the div containing the videos 180 deg with a CSS transform.
  activate(videosDiv);
  show(hangupSvg);
  displayStatus('');
}

function transitionToWaiting() {
   // Stop waiting for remote video.
  remoteVideo.oncanplay = undefined;
  startTime = null;
  // Rotate the div containing the videos -180 deg with a CSS transform.
  hide(hangupSvg);
  deactivate(videosDiv);

  transitionToWaitingTimer = setTimeout(function() {
    transitionToWaitingTimer = null;
    miniVideo.src = '';
    remoteVideo.src = '';
  }, 800);

  // Set localVideo.src now so that the local stream won't be lost if the call
  // is restarted before the timeout.
  localVideo.src = miniVideo.src;

  // Transition opacity from 0 to 1 for the local video.
  activate(localVideo);
  // Transition opacity from 1 to 0 for the remote and mini videos.
  deactivate(remoteVideo);
  deactivate(miniVideo);
}

function transitionToDone() {
   // Stop waiting for remote video.
  remoteVideo.oncanplay = undefined;
  deactivate(localVideo);
  deactivate(remoteVideo);
  deactivate(miniVideo);
  hide(hangupSvg);
  displayStatus('You have left the call. <a href=\'' + params.roomLink +
      '\'>Click here</a> to rejoin.');
}

function toggleVideoMute() {
  var videoTracks = localStream.getVideoTracks();
  if (videoTracks.length === 0) {
    trace('No local video available.');
    return;
  }

  var newMuted = !isVideoMuted;
  trace('Toggling video mute state.');
  for (var i = 0; i < videoTracks.length; ++i) {
    videoTracks[i].enabled = !newMuted;
  }

  isVideoMuted = newMuted;
  trace('Video ' + (isVideoMuted ? 'muted.' : 'unmuted.'));
<<<<<<< HEAD

  if (isVideoMuted) {
    hide(muteVideoOffIcon);
    show(muteVideoOnIcon);
  } else {
    hide(muteVideoOnIcon);
    show(muteVideoOffIcon);
  }
=======
>>>>>>> 8925d640
}

function toggleAudioMute() {
  var audioTracks = localStream.getAudioTracks();
  if (audioTracks.length === 0) {
    trace('No local audio available.');
    return;
  }

  var newMuted = !isAudioMuted;
  trace('Toggling audio mute state.');
  for (var i = 0; i < audioTracks.length; ++i) {
    audioTracks[i].enabled = !newMuted;
  }

  isAudioMuted = newMuted;
  trace('Audio ' + (isAudioMuted ? 'muted.' : 'unmuted.'));
<<<<<<< HEAD

  if (isAudioMuted) {
    hide(muteAudioOffIcon);
    show(muteAudioOnIcon);
  } else {
    hide(muteAudioOnIcon);
    show(muteAudioOffIcon);
  }
=======
>>>>>>> 8925d640
}

// Spacebar, or m: toggle audio mute.
// c: toggle camera(video) mute.
// f: toggle fullscreen.
// i: toggle info panel.
// q: quit (hangup)
// Return false to screen out original Chrome shortcuts.
document.onkeypress = function(event) {
  switch (String.fromCharCode(event.charCode)) {
    case ' ':
    case 'm':
      toggleAudioMute();
      return false;
    case 'c':
      toggleVideoMute();
      return false;
    case 'f':
      toggleFullscreen();
      return false;
    case 'i':
      toggleInfoDiv();
      return false;
    case 'q':
      hangup();
      return false;
    default:
      return;
  }
};

// Send a BYE on refreshing or leaving a page
// to ensure the room is cleaned up for the next session.
window.onbeforeunload = function() {
  disconnectFromRoom();
};

function displaySharingInfo() {
  activate(sharingDiv);
}

function displayStatus(status) {
  if (status === '') {
    deactivate(statusDiv);
  } else {
    activate(statusDiv);
  }
  statusDiv.innerHTML = status;
}

function displayError(error) {
  trace(error);
  errorMessages.push(error);
  updateInfoDiv();
  showInfoDiv();
}

//////////////////// shim should probably go in separate file

document.cancelFullScreen = document.webkitCancelFullScreen ||
document.mozCancelFullScreen || document.cancelFullScreen;

document.body.requestFullScreen = document.body.webkitRequestFullScreen ||
document.body.mozRequestFullScreen || document.body.requestFullScreen;

// document.onfullscreenchange = document.onwebkitfullscreenchange =
//   document.onmozfullscreenchange;

function isFullScreen(){
  return !!(document.webkitIsFullScreen || document.mozFullScreen ||
    document.isFullScreen); // if any defined and true
}

// function fullScreenElement(){
//   return document.webkitFullScreenElement || document.webkitCurrentFullScreenElement ||
//     document.mozFullScreenElement || document.fullScreenElement;
// }

///////////////////////////////////////////////////////////////

function toggleFullscreen(){
  if (isFullScreen()) {
    document.cancelFullScreen();
    show(fullscreenOffIcon);
    hide(fullscreenOnIcon);
  } else {
    document.body.requestFullScreen();
    show(fullscreenOnIcon);
    hide(fullscreenOffIcon);
  }
}

// function toggleRemoteVideoElementMuted() {
//   setRemoteVideoElementMuted(!remoteVideo.muted);
// }

// function setRemoteVideoElementMuted(mute) {
//   if (mute) {
//     remoteVideo.muted = true;
//     remoteVideo.title = 'Unmute audio';
//     activate(mic);
//     lmic.setItem('mute', 'true');
//   } else {
//     remoteVideo.muted = false;
//     remoteVideo.title = 'Mute audio';
//     deactivate(mic);
//   mic.setItem('mute', 'false');
//   }
// }

var isGetSourcesSupported = MediaStreamTrack && MediaStreamTrack.getSources;

try {
  if (isGetSourcesSupported) {
    MediaStreamTrack.getSources(gotSources);
  } else {
    trace('This browser does not support MediaStreamTrack.getSources().');
  }
} catch (e) {
  trace('This browser does not support MediaStreamTrack.getSources().');
  trace('getUserMedia failed with exception: ' + e.message);
}

var videoSources = [];

function gotSources(sources) {
  for (var i = 0; i !== sources.length; ++i) {
    var source = sources[i];
    if (source.kind === 'video') {
      videoSources.push(source);
    }
  }
  // if more than one camera available, show the camera icon
  if (videoSources.length > 1) {
    show(switchVideoSvg);
  }
}

function switchVideo() {
  displayStatus('Camera switching is coming soon. For the moment, the person on the other end of the call will need to refresh their page to see the change of camera.');

  setTimeout(function(){displayStatus('');}, 5000);

  // do icon animation
  // activate(switchVideoSvg);
  // setTimeout(function() {
  //   deactivate(switchVideoSvg);
  // }, 1000);

  // check if sourceId has already been set
  var sourceIdObj;
  var videoOptional = params.mediaConstraints.video.optional;
  if ( !! videoOptional) {
    for (i = 0; i !== videoOptional.length; ++i) {
      if (videoOptional[i].hasOwnProperty('sourceId')) {
        sourceIdObj = videoOptional[i];
        break;
      }
    }
  }

  if (sourceIdObj) {
    for (var i = 0; i !== videoSources.length; ++i) {
      var videoSourceId = videoSources[i].id;
      // change it
      if (sourceIdObj.sourceId !== videoSourceId) {
        sourceIdObj.sourceId = videoSourceId;
        break;
      }
    }
  } else {
    // this is the first time a non-default camera has been set
    // default source is first in array of sources, so use second
    params.mediaConstraints.video = {
      optional: [{
        'sourceId': videoSources[1].id
      }]
    };
  }
  doGetUserMedia();
}

function $(selector){
  return document.querySelector(selector);
}

function hide(element){
  element.classList.add('hidden');
}

function show(element){
  element.classList.remove('hidden');
}

function activate(element){
  element.classList.add('active');
}

function deactivate(element){
  element.classList.remove('active');
}

function showIcons() {
  if (!icons.classList.contains('active')) {
    activate(icons);
    setTimeout(function() {
      deactivate(icons);
    }, 5000);
  }
}

window.onmousemove = showIcons;<|MERGE_RESOLUTION|>--- conflicted
+++ resolved
@@ -297,7 +297,6 @@
 
   isVideoMuted = newMuted;
   trace('Video ' + (isVideoMuted ? 'muted.' : 'unmuted.'));
-<<<<<<< HEAD
 
   if (isVideoMuted) {
     hide(muteVideoOffIcon);
@@ -306,8 +305,6 @@
     hide(muteVideoOnIcon);
     show(muteVideoOffIcon);
   }
-=======
->>>>>>> 8925d640
 }
 
 function toggleAudioMute() {
@@ -325,8 +322,6 @@
 
   isAudioMuted = newMuted;
   trace('Audio ' + (isAudioMuted ? 'muted.' : 'unmuted.'));
-<<<<<<< HEAD
-
   if (isAudioMuted) {
     hide(muteAudioOffIcon);
     show(muteAudioOnIcon);
@@ -334,8 +329,6 @@
     hide(muteAudioOnIcon);
     show(muteAudioOffIcon);
   }
-=======
->>>>>>> 8925d640
 }
 
 // Spacebar, or m: toggle audio mute.
