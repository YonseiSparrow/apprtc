--- conflicted
+++ resolved
@@ -8,8 +8,7 @@
 
 /* More information about these options at jshint.com/docs/options */
 
-<<<<<<< HEAD
-/* globals addCodecParam, displayError, displayStatus,
+/* globals setCodecParam, removeCodecParam, displayError, displayStatus,
    gatheredIceCandidateTypes, hasTurnServer, iceCandidateType, localStream,
    maybePreferAudioReceiveCodec, maybePreferAudioSendCodec,
    maybePreferVideoReceiveCodec, maybePreferVideoSendCodec,
@@ -21,20 +20,6 @@
    requestUserMedia, sdpConstraints, sharingDiv, webSocket:true, startTime:true,
    transitionToActive, updateInfoDiv, waitForRemoteVideo */
 /* exported connectToRoom, openSignalingChannel */
-=======
-/* globals setCodecParam, channelReady:true, displayError, displayStatus,
-   gatheredIceCandidateTypes, goog, hasLocalStream, iceCandidateType,
-   localStream, maybePreferAudioReceiveCodec, maybePreferAudioSendCodec,
-   maybePreferVideoReceiveCodec, maybePreferVideoSendCodec,
-   maybeSetAudioReceiveBitRate, maybeSetAudioSendBitRate,
-   maybeSetVideoReceiveBitRate, maybeSetVideoSendBitRate,
-   maybeSetVideoSendInitialBitRate, mergeConstraints, msgQueue, onRemoteHangup,
-   params, pc:true, remoteStream:true, remoteVideo, removeCodecParam,
-   sdpConstraints, sharingDiv, signalingReady:true, socket:true, startTime:true,
-   started:true, transitionToActive, turnDone, updateInfoDiv,
-   waitForRemoteVideo */
-/* exported openChannel */
->>>>>>> 850c86ed
 
 'use strict';
 
