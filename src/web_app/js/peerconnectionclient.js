/*
 *  Copyright (c) 2014 The WebRTC project authors. All Rights Reserved.
 *
 *  Use of this source code is governed by a BSD-style license
 *  that can be found in the LICENSE file in the root of the source
 *  tree.
 */

/* More information about these options at jshint.com/docs/options */

/* globals trace, mergeConstraints, parseJSON, iceCandidateType,
   maybePreferAudioReceiveCodec, maybePreferVideoReceiveCodec,
   maybePreferAudioSendCodec, maybePreferVideoSendCodec,
   maybeSetAudioSendBitRate, maybeSetVideoSendBitRate,
   maybeSetAudioReceiveBitRate, maybeSetVideoSendInitialBitRate,
   maybeSetVideoReceiveBitRate, maybeSetVideoSendInitialBitRate,
<<<<<<< HEAD
   maybeSetOpusOptions, jsSHA, io, callstats, DOMException */
=======
   maybeRemoveVideoFec, maybeSetOpusOptions */
>>>>>>> de6024f9

/* exported PeerConnectionClient */

// TODO(jansson) disabling for now since we are going replace JSHINT.
// (It does not say where the strict violation is hence it's not worth fixing.).
// jshint strict:false

'use strict';

var PeerConnectionClient = function(params, startTime) {
  this.params_ = params;
  this.startTime_ = startTime;

  trace('Creating RTCPeerConnnection with:\n' +
    '  config: \'' + JSON.stringify(params.peerConnectionConfig) + '\';\n' +
    '  constraints: \'' + JSON.stringify(params.peerConnectionConstraints) +
    '\'.');

  // Create an RTCPeerConnection via the polyfill (adapter.js).
  this.pc_ = new RTCPeerConnection(
      params.peerConnectionConfig, params.peerConnectionConstraints);
  this.pc_.onicecandidate = this.onIceCandidate_.bind(this);
  this.pc_.onaddstream = this.onRemoteStreamAdded_.bind(this);
  this.pc_.onremovestream = trace.bind(null, 'Remote stream removed.');
  this.pc_.onsignalingstatechange = this.onSignalingStateChanged_.bind(this);
  this.pc_.oniceconnectionstatechange =
      this.onIceConnectionStateChanged_.bind(this);

  this.hasRemoteSdp_ = false;
  this.messageQueue_ = [];
  this.isInitiator_ = false;
  this.started_ = false;

  // TODO(jiayl): Replace callbacks with events.
  // Public callbacks. Keep it sorted.
  this.onerror = null;
  this.oniceconnectionstatechange = null;
  this.onnewicecandidate = null;
  this.onremotehangup = null;
  this.onremotesdpset = null;
  this.onremotestreamadded = null;
  this.onsignalingmessage = null;
  this.onsignalingstatechange = null;
};

// Set up audio and video regardless of what devices are present.
// Disable comfort noise for maximum audio quality.
PeerConnectionClient.DEFAULT_SDP_OFFER_OPTIONS_ = {
  offerToReceiveAudio: 1,
  offerToReceiveVideo: 1,
  voiceActivityDetection: false
};

PeerConnectionClient.prototype.addStream = function(stream) {
  if (!this.pc_) {
    return;
  }
  this.pc_.addStream(stream);
};

PeerConnectionClient.prototype.startAsCaller = function(offerOptions) {
  if (!this.pc_) {
    return false;
  }

  if (this.started_) {
    return false;
  }

  this.isInitiator_ = true;
  this.setupCallstats_();
  this.started_ = true;
  var constraints = mergeConstraints(
    PeerConnectionClient.DEFAULT_SDP_OFFER_OPTIONS_, offerOptions);
  trace('Sending offer to peer, with constraints: \n\'' +
      JSON.stringify(constraints) + '\'.');
  this.pc_.createOffer(constraints)
  .then(this.setLocalSdpAndNotify_.bind(this))
  .catch(this.onError_.bind(this, 'createOffer'));

  return true;
};

PeerConnectionClient.prototype.startAsCallee = function(initialMessages) {
  if (!this.pc_) {
    return false;
  }

  if (this.started_) {
    return false;
  }

  this.isInitiator_ = false;
  this.setupCallstats_();
  this.started_ = true;

  if (initialMessages && initialMessages.length > 0) {
    // Convert received messages to JSON objects and add them to the message
    // queue.
    for (var i = 0, len = initialMessages.length; i < len; i++) {
      this.receiveSignalingMessage(initialMessages[i]);
    }
    return true;
  }

  // We may have queued messages received from the signaling channel before
  // started.
  if (this.messageQueue_.length > 0) {
    this.drainMessageQueue_();
  }
  return true;
};

PeerConnectionClient.prototype.receiveSignalingMessage = function(message) {
  var messageObj = parseJSON(message);
  if (!messageObj) {
    return;
  }
  if ((this.isInitiator_ && messageObj.type === 'answer') ||
      (!this.isInitiator_ && messageObj.type === 'offer')) {
    this.hasRemoteSdp_ = true;
    // Always process offer before candidates.
    this.messageQueue_.unshift(messageObj);
  } else if (messageObj.type === 'candidate') {
    this.messageQueue_.push(messageObj);
  } else if (messageObj.type === 'bye') {
    if (this.onremotehangup) {
      this.onremotehangup();
    }
  }
  this.drainMessageQueue_();
};

PeerConnectionClient.prototype.close = function() {
  if (!this.pc_) {
    return;
  }

  if (this.callstats) {
    this.sendCallstatsEvents('fabricTerminated');
  }
  this.pc_.close();
  this.pc_ = null;
};

PeerConnectionClient.prototype.getPeerConnectionStates = function() {
  if (!this.pc_) {
    return null;
  }
  return {
    'signalingState': this.pc_.signalingState,
    'iceGatheringState': this.pc_.iceGatheringState,
    'iceConnectionState': this.pc_.iceConnectionState
  };
};

PeerConnectionClient.prototype.getPeerConnectionStats = function(callback) {
  if (!this.pc_) {
    return;
  }
  this.pc_.getStats(null)
  .then(callback);
};

PeerConnectionClient.prototype.doAnswer_ = function() {
  trace('Sending answer to peer.');
  this.pc_.createAnswer()
  .then(this.setLocalSdpAndNotify_.bind(this))
  .catch(this.onError_.bind(this, 'createAnswer'));
};

PeerConnectionClient.prototype.setLocalSdpAndNotify_ =
    function(sessionDescription) {
  sessionDescription.sdp = maybePreferAudioReceiveCodec(
    sessionDescription.sdp,
    this.params_);
  sessionDescription.sdp = maybePreferVideoReceiveCodec(
    sessionDescription.sdp,
    this.params_);
  sessionDescription.sdp = maybeSetAudioReceiveBitRate(
    sessionDescription.sdp,
    this.params_);
  sessionDescription.sdp = maybeSetVideoReceiveBitRate(
    sessionDescription.sdp,
    this.params_);
  this.pc_.setLocalDescription(sessionDescription)
  .then(trace.bind(null, 'Set session description success.'))
  .catch(this.onError_.bind(this, 'setLocalDescription'));

  if (this.onsignalingmessage) {
    // Chrome version of RTCSessionDescription can't be serialized directly
    // because it JSON.stringify won't include attributes which are on the
    // object's prototype chain. By creating the message to serialize explicitly
    // we can avoid the issue.
    this.onsignalingmessage({
      sdp: sessionDescription.sdp,
      type: sessionDescription.type
    });
  }
};

PeerConnectionClient.prototype.setRemoteSdp_ = function(message) {
  message.sdp = maybeSetOpusOptions(message.sdp, this.params_);
  message.sdp = maybePreferAudioSendCodec(message.sdp, this.params_);
  message.sdp = maybePreferVideoSendCodec(message.sdp, this.params_);
  message.sdp = maybeSetAudioSendBitRate(message.sdp, this.params_);
  message.sdp = maybeSetVideoSendBitRate(message.sdp, this.params_);
  message.sdp = maybeSetVideoSendInitialBitRate(message.sdp, this.params_);
  message.sdp = maybeRemoveVideoFec(message.sdp);
  this.pc_.setRemoteDescription(new RTCSessionDescription(message))
  .then(this.onSetRemoteDescriptionSuccess_.bind(this))
  .catch(this.onError_.bind(this, 'setRemoteDescription'));
};

PeerConnectionClient.prototype.onSetRemoteDescriptionSuccess_ = function() {
  trace('Set remote session description success.');
  // By now all onaddstream events for the setRemoteDescription have fired,
  // so we can know if the peer has any remote video streams that we need
  // to wait for. Otherwise, transition immediately to the active state.
  var remoteStreams = this.pc_.getRemoteStreams();
  if (this.onremotesdpset) {
    this.onremotesdpset(remoteStreams.length > 0 &&
                        remoteStreams[0].getVideoTracks().length > 0);
  }
};

PeerConnectionClient.prototype.processSignalingMessage_ = function(message) {
  if (message.type === 'offer' && !this.isInitiator_) {
    if (this.pc_.signalingState !== 'stable') {
      trace('ERROR: remote offer received in unexpected state: ' +
            this.pc_.signalingState);
      return;
    }
    this.setRemoteSdp_(message);
    this.doAnswer_();
  } else if (message.type === 'answer' && this.isInitiator_) {
    if (this.pc_.signalingState !== 'have-local-offer') {
      trace('ERROR: remote answer received in unexpected state: ' +
            this.pc_.signalingState);
      return;
    }
    this.setRemoteSdp_(message);
  } else if (message.type === 'candidate') {
    var candidate = new RTCIceCandidate({
      sdpMLineIndex: message.label,
      candidate: message.candidate
    });
    this.recordIceCandidate_('Remote', candidate);
    this.pc_.addIceCandidate(candidate)
    .then(trace.bind(null, 'Remote candidate added successfully.'))
    .catch(this.onError_.bind(this, 'addIceCandidate'));
  } else {
    trace('WARNING: unexpected message: ' + JSON.stringify(message));
  }
};

// When we receive messages from GAE registration and from the WSS connection,
// we add them to a queue and drain it if conditions are right.
PeerConnectionClient.prototype.drainMessageQueue_ = function() {
  // It's possible that we finish registering and receiving messages from WSS
  // before our peer connection is created or started. We need to wait for the
  // peer connection to be created and started before processing messages.
  //
  // Also, the order of messages is in general not the same as the POST order
  // from the other client because the POSTs are async and the server may handle
  // some requests faster than others. We need to process offer before
  // candidates so we wait for the offer to arrive first if we're answering.
  // Offers are added to the front of the queue.
  if (!this.pc_ || !this.started_ || !this.hasRemoteSdp_) {
    return;
  }
  for (var i = 0, len = this.messageQueue_.length; i < len; i++) {
    this.processSignalingMessage_(this.messageQueue_[i]);
  }
  this.messageQueue_ = [];
};

PeerConnectionClient.prototype.onIceCandidate_ = function(event) {
  if (event.candidate) {
    // Eat undesired candidates.
    if (this.filterIceCandidate_(event.candidate)) {
      var message = {
        type: 'candidate',
        label: event.candidate.sdpMLineIndex,
        id: event.candidate.sdpMid,
        candidate: event.candidate.candidate
      };
      if (this.onsignalingmessage) {
        this.onsignalingmessage(message);
      }
      this.recordIceCandidate_('Local', event.candidate);
    }
  } else {
    trace('End of candidates.');
  }
};

PeerConnectionClient.prototype.onSignalingStateChanged_ = function() {
  if (!this.pc_) {
    return;
  }
  trace('Signaling state changed to: ' + this.pc_.signalingState);

  if (this.onsignalingstatechange) {
    this.onsignalingstatechange();
  }
};

PeerConnectionClient.prototype.onIceConnectionStateChanged_ = function() {
  if (!this.pc_) {
    return;
  }
  trace('ICE connection state changed to: ' + this.pc_.iceConnectionState);
  if (this.pc_.iceConnectionState === 'completed') {
    trace('ICE complete time: ' +
        (window.performance.now() - this.startTime_).toFixed(0) + 'ms.');
  }

  if (this.oniceconnectionstatechange) {
    this.oniceconnectionstatechange();
  }
};

// Return false if the candidate should be dropped, true if not.
PeerConnectionClient.prototype.filterIceCandidate_ = function(candidateObj) {
  var candidateStr = candidateObj.candidate;

  // Always eat TCP candidates. Not needed in this context.
  if (candidateStr.indexOf('tcp') !== -1) {
    return false;
  }

  // If we're trying to eat non-relay candidates, do that.
  if (this.params_.peerConnectionConfig.iceTransports === 'relay' &&
      iceCandidateType(candidateStr) !== 'relay') {
    return false;
  }

  return true;
};

PeerConnectionClient.prototype.recordIceCandidate_ =
    function(location, candidateObj) {
  if (this.onnewicecandidate) {
    this.onnewicecandidate(location, candidateObj.candidate);
  }
};

PeerConnectionClient.prototype.onRemoteStreamAdded_ = function(event) {
  if (this.onremotestreamadded) {
    this.onremotestreamadded(event.stream);
    this.bindMstToUserIdForCallstats_();
  }
};

PeerConnectionClient.prototype.onError_ = function(tag, error) {
  if (this.onerror) {
    this.onerror(tag + ': ' + error.toString());
    this.reportErrorToCallstats(tag, error);
  }
};

PeerConnectionClient.prototype.reportErrorToCallstats =
    function(funcName, error) {
  if (!this.callstats) {
    trace('Callstats not initilized.');
    return;
  }
  var localSdp = this.pc_.localDescription.sdp || null;
  var remoteSdp = this.pc_.remoteDescription.sdp || null;
  // Enumerate supported callstats error types.
  // http://www.callstats.io/api/#enumeration-of-wrtcfuncnames
  var supportedWebrtcFuncNames = {
    getUserMedia: 'getUserMedia',
    createOffer: 'createOffer',
    createAnswer: 'createAnswer',
    setLocalDescription: 'setLocalDescription',
    setRemoteDescription: 'setRemoteDescription',
    addIceCandidate: 'addIceCandidate'
  };

  // Only report supported error types to the callstats backend.
  if (supportedWebrtcFuncNames[funcName]) {
    // Some error objects (gUM) have meaningful info in the name
    // property/getter.
    var filteredError = (funcName === 'getUserMedia' ? error.name : error);
    this.callstats.reportError(this.pc_, this.conferenceId,
      supportedWebrtcFuncNames[funcName], new DOMException(filteredError),
      localSdp, remoteSdp);
  }
};

PeerConnectionClient.prototype.initCallstats_ = function() {
  trace('Init callstats.');
  // jscs:disable requireCapitalizedConstructors
  /* jshint newcap: false */
  this.callstats = new callstats(null, io, jsSHA);
  // jscs:enable requireCapitalizedConstructors
  /* jshint newcap: true */

  var appId = this.params_.callstatsParams.appId;
  var appSecret = this.params_.callstatsParams.appSecret;
  this.userId = this.params_.roomId + (this.isInitiator_ ? '-0' : '-1');
  var statsCallback = null;
  var configParams = {
    applicationVersion: this.params_.versionInfo.gitHash
  };
  var callback = function(status, msg) {
    trace('Init status: ' + status + ' msg: ' + msg);
  };
  this.callstats.initialize(appId, appSecret, this.userId, callback,
      statsCallback, configParams);
};

// Setup the callstats api and attach it to the peerconnection.
PeerConnectionClient.prototype.setupCallstats_ = function() {
  // Check dependencies.
  if (typeof io !== 'function' && typeof jsSHA !== 'function')  {
    trace('Callstats dependencies missing, stats will not be setup.');
    return;
  }

  // Need to catch the error otherwise the peerConnection creation
  // will fail.
  try {
    // Authenticate with the callstats backend.
    this.initCallstats_();
    this.callStatsAttachedToPc = false;

    trace('Set up callstats.');
    this.conferenceId = this.params_.roomId;
    this.remoteUserId = this.params_.roomId + (this.isInitiator_ ? '-1' : '-0');
    // Multiplex should be used when sending audio and video on a peerConnection.
    // http://www.callstats.io/api/#enumeration-of-fabricusage
    // TODO: Might need to change this dynamically if an audio/video only call.
    var usage = this.callstats.fabricUsage.multiplex;
    var callback = function(status, msg) {
      trace('Callstats status: ' + status + ' msg: ' + msg);
    }.bind(this);
    // Hookup the callstats api to the peerConnection object.
    this.callstats.addNewFabric(this.pc_, this.remoteUserId, usage,
        this.conferenceId, callback);
  } catch (error) {
    trace('Callstats could not be set up: ' + error);
  }
};

// Associate device labels, media stream tracks to user Id in the callstats
// backend.
PeerConnectionClient.prototype.bindMstToUserIdForCallstats_ = function() {
  if (!this.callstats || !this.pc_ && !this.pc_.getlocalStreams &&
      this.pc_.getlocalStreams().length === 0) {
    trace('Cannot associateMstWithUserID.');
    return;
  }

  // Local.
  // Local video tag changes from local-video to mini-video when the call is
  // established.
  var localVideoTagId = 'mini-video';

  // Determine local video track id, label and SSRC.
  if (this.pc_.getLocalStreams()[0].getVideoTracks().length > 0) {
    var videoSendTrackId =
      this.pc_.getLocalStreams()[0].getVideoTracks()[0].id;
    var videoSendTrackLabel =
        this.pc_.getLocalStreams()[0].getVideoTracks()[0].label;
    var videoSendSsrcLine = this.pc_.localDescription.sdp.match('a=ssrc:.*.' +
        videoSendTrackId);

    // Firefox does not use SSRC.
    if (videoSendSsrcLine !== null) {
      var videoSendSsrc = videoSendSsrcLine[0].match('[0-9]+');
      this.callstats.associateMstWithUserID(this.pc_, this.userId,
      this.conferenceId, videoSendSsrc[0], videoSendTrackLabel,
      localVideoTagId);
    }
  }

  if (this.pc_.getLocalStreams()[0].getAudioTracks().length > 0) {
    // Determine local audio track id, label and SSRC.
    var audioSendTrackId =
        this.pc_.getLocalStreams()[0].getAudioTracks()[0].id;
    var audioSendTrackLabel =
        this.pc_.getLocalStreams()[0].getAudioTracks()[0].label;
    var audioSendSsrcLine = this.pc_.localDescription.sdp.match('a=ssrc:.*.' +
        audioSendTrackId);

    // Firefox does not use SSRC.
    if (audioSendSsrcLine !== null) {
      var audioSendSsrc = audioSendSsrcLine[0].match('[0-9]+');
      this.callstats.associateMstWithUserID(this.pc_, this.userId,
          this.conferenceId, audioSendSsrc[0], audioSendTrackLabel,
          localVideoTagId);
    }
  }

  // Remote.
  var remoteVideoTagId = 'remote-video';

  if (this.pc_.getRemoteStreams()[0].getVideoTracks.length > 0) {
    // Determine remote video track id, label and SSRC.
    var videoReceiveTrackId =
        this.pc_.getRemoteStreams()[0].getVideoTracks()[0].id;
    var videoReceiveTrackLabel =
        this.pc_.getRemoteStreams()[0].getVideoTracks()[0].label;
    var videoReceiveSsrcLine =
        this.pc_.remoteDescription.sdp.match('a=ssrc:.*.' +
        videoReceiveTrackId);

    // Firefox does not use SSRC.
    if (videoReceiveSsrcLine !== null) {
      var videoReceiveSsrc = videoReceiveSsrcLine[0].match('[0-9]+');
      this.callstats.associateMstWithUserID(this.pc_, this.remoteUserId,
          this.conferenceId, videoReceiveSsrc[0], videoReceiveTrackLabel,
          remoteVideoTagId);
    }
  }

  if (this.pc_.getRemoteStreams()[0].getAudioTracks.length > 0) {
    // Determine remote audio track id, label and SSRC.
    var audioReceiveTrackId =
        this.pc_.getRemoteStreams()[0].getAudioTracks()[0].id;
    var audioReceiveTrackLabel =
        this.pc_.getRemoteStreams()[0].getAudioTracks()[0].label;
    var audioReceiveSsrcLine =
        this.pc_.remoteDescription.sdp.match('a=ssrc:.*.' +
        audioReceiveTrackId);

    // Firefox does not use SSRC.
    if (audioReceiveSsrcLine !== null) {
      var audioReceiveSsrc = audioReceiveSsrcLine[0].match('[0-9]+');
      this.callstats.associateMstWithUserID(this.pc_, this.remoteUserId,
          this.conferenceId, audioReceiveSsrc[0], audioReceiveTrackLabel,
          remoteVideoTagId);
    }
  }
};

// Send events to callstats backend.
// http://www.callstats.io/api/#enumeration-of-fabricevent
PeerConnectionClient.prototype.sendCallstatsEvents = function(fabricEvent) {
  if (!this.callstats) {
    trace('Callstats API not setup.');
    return;
  } else if (!fabricEvent) {
    trace('Must provide a fabricEvent.');
    return;
  }

  this.callstats.sendFabricEvent(this.pc_, fabricEvent, this.conferenceId);
};<|MERGE_RESOLUTION|>--- conflicted
+++ resolved
@@ -14,11 +14,8 @@
    maybeSetAudioSendBitRate, maybeSetVideoSendBitRate,
    maybeSetAudioReceiveBitRate, maybeSetVideoSendInitialBitRate,
    maybeSetVideoReceiveBitRate, maybeSetVideoSendInitialBitRate,
-<<<<<<< HEAD
-   maybeSetOpusOptions, jsSHA, io, callstats, DOMException */
-=======
-   maybeRemoveVideoFec, maybeSetOpusOptions */
->>>>>>> de6024f9
+   maybeRemoveVideoFec, maybeSetOpusOptions, jsSHA, io, callstats,
+   DOMException */
 
 /* exported PeerConnectionClient */
 
